--- conflicted
+++ resolved
@@ -3,28 +3,6 @@
   {
    "cell_type": "code",
    "execution_count": 39,
-<<<<<<< HEAD
-   "metadata": {},
-   "outputs": [],
-   "source": [
-    "%load_ext autoreload\n",
-    "%autoreload 2"
-   ]
-  },
-  {
-   "cell_type": "code",
-   "execution_count": null,
-   "metadata": {},
-   "outputs": [],
-   "source": [
-    "# cd .."
-   ]
-  },
-  {
-   "cell_type": "code",
-   "execution_count": null,
-=======
->>>>>>> 7cebdc48
    "metadata": {},
    "outputs": [],
    "source": [
