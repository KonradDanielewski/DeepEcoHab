import pickle
from itertools import combinations
from pathlib import Path

import numpy as np
import pandas as pd
import toml

from openskill.models import PlackettLuce

from deepecohab.plots.plotting import _plot_chasings_matrix
from deepecohab.utils.auxfun import read_config

def _get_chasing_matches(chasing_mouse: pd.DataFrame, chased_mouse: pd.DataFrame) -> pd.DataFrame:
    """Auxfun to get each chasing event as a match
    """    
    matches = pd.DataFrame({
        "loser": chased_mouse.animal_id, 
        "winner": chasing_mouse.animal_id,
        "datetime": chasing_mouse.datetime,
    })
    return matches

def _combine_matches(matches: list[pd.DataFrame]) -> tuple[list, pd.Series]:
    """Auxfun to combine all the chasing events into one data structure
    """    
    matches_df = (
        pd.concat(matches).
            sort_values(by="datetime").
            reset_index(drop=True)
        )
    datetimes = matches_df.datetime

    matches = list(matches_df.drop("datetime", axis=1).itertuples(index=False, name=None))
    return matches, datetimes

def _rank_mice_openskill(
    matches: list[pd.DataFrame], 
    animal_ids: list[str], 
    ranking: dict | None = None,
) -> tuple[dict, pd.DataFrame, pd.Series]:
    """Rank mice using PlackettLuce algorithm from openskill. More info: https://arxiv.org/pdf/2401.05451

    Args:
        matches: list of all matches structured
        animal_ids: list of animal IDs
        ranking: dictionary that contains ranking of animals - if provided the ranking will start from this state. Defaults to None.

    Returns:
        ranking: dictionary of the ranking per animal
        ranking_in_time: pd.DataFrame of the ranking where each row is another match, sorted in time
        datetimes: pd.Series of all matches datetimes for sorting or axis setting purposes
    """    
    model = PlackettLuce(limit_sigma=True, balance=True)
    match_list, datetimes = _combine_matches(matches)
    
    ranking = {}
    
    for player in animal_ids:
        ranking[player] = model.rating()
    
    ranking_update = []
    for loser_name, winner_name in match_list:
        new_ratings = model.rate([[ranking[loser_name]], [ranking[winner_name]]], ranks=[1,0])
        
        ranking[loser_name] = new_ratings[0][0]
        ranking[winner_name] = new_ratings[1][0]
        
        temp = {key: round(ranking[key].ordinal(), 3) for key in ranking.keys()}
        ranking_update.append(temp)

    ranking_in_time = pd.concat([pd.Series(match) for match in ranking_update], axis=1)
    ranking_in_time = ranking_in_time.T

    return ranking, ranking_in_time, datetimes

def calculate_chasings(
    cfp: str, 
    df: pd.DataFrame, 
    plot: bool = True, 
    save_plot: bool = True,
    show_plot: bool = True,
    ranking: dict | None = None,
) -> tuple[pd.DataFrame, dict, pd.Series, pd.DataFrame, pd.Series]:
    """Calculates chasing events per pair of mice

    Args:
        cfp: path to project config file
        df: EcoHab data structure
        plot: toogle whether to plot results as a heatmap
        save_plot: toggle whether to save the plot in the project
        ranking: users can provide the inintal ranking - can be useful for instance if second recording of same animals is being done, 
                 or animals from different cohorts have been mixed. NOTE: needs a function to combine rankings between recordings.

    Returns:
        Matrix of pairwise chasings as a pd.DataFrame and a DataFrame with a ranking calculated using TrueSkill with each chasing event being a separate match
    """
    cfg = read_config(cfp)
    project_location = Path(cfg["project_location"])
    experiment_name = cfg["experiment_name"]
    antenna_combinations = list(cfg["antenna_combinations"])
    tunnel_combinations = [comb for comb in antenna_combinations if "cage" not in comb]
    cage_combinations = [comb for comb in antenna_combinations if "cage" in comb]

    data_path = Path(cfg["results_path"])

    chasings = pd.DataFrame(np.nan, columns=df.animal_id.unique(), index=df.animal_id.unique())

    animals = sorted(cfg["animal_ids"])
    mouse_pairs = list(combinations(animals, 2))
    matches = []

    for mouse1, mouse2 in mouse_pairs:
        # Calculates time spent in the tube together
        temp = df.query("(animal_id == @mouse1 or animal_id == @mouse2)").sort_values("datetime").reset_index(drop=True)

        condition1 = np.sort(np.concatenate([temp.loc[temp.position_keys.diff() == 0].index, 
                                             temp.loc[temp.position_keys.diff() == 0].index - 1]))
        temp2 = temp.loc[condition1]
        condition2 = np.sort(np.concatenate([temp2.loc[temp2.position.isin(tunnel_combinations)].index, 
                                             temp2.loc[temp2.position.isin(tunnel_combinations)].index[::2] - 1]))  
        temp2 = temp.loc[condition2].reset_index(drop=True)

        chasing = temp2[::3].reset_index(drop=True)
        chased = temp2[1::3].reset_index(drop=True)
        
        # Chasing one has to be in the tunnel
        if len(chasing.loc[chasing.position.isin(tunnel_combinations)]) > 0:
            indices_to_drop = chasing.loc[chasing.position.isin(tunnel_combinations)].index
            chasing = chasing.drop(indices_to_drop).reset_index(drop=True)
            chased = chased.drop(indices_to_drop).reset_index(drop=True)
        # Chased one has to be in the cage
        if len(chased.loc[chased.position.isin(cage_combinations)]) > 0:
            indices_to_drop = chasing.loc[chasing.position.isin(cage_combinations)].index
            chasing = chasing.drop(indices_to_drop).reset_index(drop=True)
            chased = chased.drop(indices_to_drop).reset_index(drop=True)

        # Ensures that the chased one was the first to exit the tube
        chased_mouse = chased.loc[chased.animal_id != chasing.animal_id]
        chasing_mouse = chasing.loc[chasing.animal_id != chased.animal_id]

        matches.append(_get_chasing_matches(chasing_mouse, chased_mouse))

        chase_times1 = (chased_mouse.query("animal_id == @mouse1").datetime.reset_index(drop=True) - chasing_mouse.query("animal_id == @mouse2").datetime.reset_index(drop=True)).dt.total_seconds()
        chase_times2 = (chased_mouse.query("animal_id == @mouse2").datetime.reset_index(drop=True) - chasing_mouse.query("animal_id == @mouse1").datetime.reset_index(drop=True)).dt.total_seconds()
        
        chasings.loc[mouse1, mouse2] = len(chase_times1[(chase_times1 < 1) & (chase_times1 > 0.1)])
        chasings.loc[mouse2, mouse1] = len(chase_times2[(chase_times2 < 1) & (chase_times2 > 0.1)])

    # Get the ranking and calculate ranking ordinal
    ranking, ranking_in_time, datetimes = _rank_mice_openskill(matches, animals, ranking)
    ranking_ordinal = (
        pd.Series(
            {animal: ranking[animal].ordinal() for animal in ranking.keys()}, name="ordinal")
            .sort_values(ascending=False)
    )
    
    animal_order = ranking_ordinal.index
    # Reorder animals according to the ranking
    chasings = chasings.reindex(animal_order).reindex(animal_order, axis=1)
    
    ranking_path = Path(cfg["project_location"]) / "results" / (experiment_name + "_chase_rank.pickle")
    
    pickle_file = {
        "chasing_matrix": chasings,
        "ranking_raw": ranking,
        "ranking_ordinal": ranking_ordinal,
        "ranking_in_time": ranking_in_time,
        "datetimes": datetimes
    }
    
    with open(str(ranking_path), "wb") as outfile: 
        pickle.dump(pickle_file, outfile)

    # Remove from here eventually - should be called separately - data available in the dataset file
    if plot:
        _plot_chasings_matrix(chasings, project_location, save_plot, show_plot)

<<<<<<< HEAD
    chasings.to_hdf(data_path, key="chasings", format="table")
    ranking_ordinal.to_hdf(data_path, key="end_ranking", format="table")
    
    
=======
    chasings.to_hdf(data_path, key="chasings", mode="a", format="table")
    ranking_ordinal.to_hdf(data_path, key="end_ranking", mode="a", format="table")
>>>>>>> 93835ff9

    return chasings, ranking, ranking_ordinal, ranking_in_time, datetimes<|MERGE_RESOLUTION|>--- conflicted
+++ resolved
@@ -176,14 +176,7 @@
     if plot:
         _plot_chasings_matrix(chasings, project_location, save_plot, show_plot)
 
-<<<<<<< HEAD
-    chasings.to_hdf(data_path, key="chasings", format="table")
-    ranking_ordinal.to_hdf(data_path, key="end_ranking", format="table")
-    
-    
-=======
     chasings.to_hdf(data_path, key="chasings", mode="a", format="table")
     ranking_ordinal.to_hdf(data_path, key="end_ranking", mode="a", format="table")
->>>>>>> 93835ff9
 
     return chasings, ranking, ranking_ordinal, ranking_in_time, datetimes