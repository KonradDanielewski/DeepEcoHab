<<<<<<< HEAD
from deepecohab.utils.auxfun import (
    get_data_paths,
    load_ecohab_data,
    read_config,
)
=======
from deepecohab.utils.auxfun import *
>>>>>>> 93835ff9
<|MERGE_RESOLUTION|>--- conflicted
+++ resolved
@@ -1,9 +1,5 @@
-<<<<<<< HEAD
 from deepecohab.utils.auxfun import (
     get_data_paths,
     load_ecohab_data,
     read_config,
-)
-=======
-from deepecohab.utils.auxfun import *
->>>>>>> 93835ff9
+)