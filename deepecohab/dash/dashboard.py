--- conflicted
+++ resolved
@@ -226,19 +226,14 @@
             html.Div([
                 html.Div([
                     dcc.Graph(id='ranking-time-plot', figure=plot_ranking_in_time(dash_data)),
-<<<<<<< HEAD
-                ], style={'width': '49%', 'display': 'inline-block', 'verticalAlign': 'top'}),
-                html.Div([
-                    dcc.Graph(id='network-graph'),
-                    generate_download_block('network'),
-=======
                     html.Div([
                         html.Button("Download SVG", id="btn-ranking-time-plot-svg"),
                         dcc.Download(id="download-ranking-time-plot-svg")
                         ]),
                 ], style={'width': '59%', 'display': 'inline-block', 'verticalAlign': 'top'}),
                 html.Div([
-                    dcc.Graph(id='network-graph')
+                    dcc.Graph(id='network-graph'),
+                    generate_download_block('network'),
                 ], style={'width': '39%', 'display': 'inline-block', 'verticalAlign': 'top'}),
             ]),
             html.Div([
@@ -247,7 +242,6 @@
                 ], style={'width': '49%', 'display': 'inline-block', 'verticalAlign': 'top'}),
                 html.Div([
                     dcc.Graph(id='chasings-plot')
->>>>>>> 69537014
                 ], style={'width': '49%', 'display': 'inline-block', 'verticalAlign': 'top'}),
             ]),
             # Activity per hour line and per position bar
